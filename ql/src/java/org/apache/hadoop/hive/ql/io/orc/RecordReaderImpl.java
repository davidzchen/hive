/**
 * Licensed to the Apache Software Foundation (ASF) under one
 * or more contributor license agreements.  See the NOTICE file
 * distributed with this work for additional information
 * regarding copyright ownership.  The ASF licenses this file
 * to you under the Apache License, Version 2.0 (the
 * "License"); you may not use this file except in compliance
 * with the License.  You may obtain a copy of the License at
 *
 *     http://www.apache.org/licenses/LICENSE-2.0
 *
 * Unless required by applicable law or agreed to in writing, software
 * distributed under the License is distributed on an "AS IS" BASIS,
 * WITHOUT WARRANTIES OR CONDITIONS OF ANY KIND, either express or implied.
 * See the License for the specific language governing permissions and
 * limitations under the License.
 */
package org.apache.hadoop.hive.ql.io.orc;

import java.io.EOFException;
import java.io.IOException;
import java.nio.ByteBuffer;
import java.sql.Timestamp;
import java.util.ArrayList;
import java.util.HashMap;
import java.util.List;
import java.util.Map;

import org.apache.hadoop.fs.FSDataInputStream;
import org.apache.hadoop.fs.FileSystem;
import org.apache.hadoop.fs.Path;
import org.apache.hadoop.hive.common.type.HiveDecimal;
import org.apache.hadoop.hive.ql.exec.vector.BytesColumnVector;
import org.apache.hadoop.hive.ql.exec.vector.ColumnVector;
import org.apache.hadoop.hive.ql.exec.vector.DoubleColumnVector;
import org.apache.hadoop.hive.ql.exec.vector.LongColumnVector;
import org.apache.hadoop.hive.ql.exec.vector.VectorizedRowBatch;
import org.apache.hadoop.hive.serde2.io.ByteWritable;
import org.apache.hadoop.hive.serde2.io.DoubleWritable;
import org.apache.hadoop.hive.serde2.io.ShortWritable;
import org.apache.hadoop.io.BooleanWritable;
import org.apache.hadoop.io.BytesWritable;
import org.apache.hadoop.io.FloatWritable;
import org.apache.hadoop.io.IntWritable;
import org.apache.hadoop.io.LongWritable;
import org.apache.hadoop.io.Text;

class RecordReaderImpl implements RecordReader {
  private final FSDataInputStream file;
  private final long firstRow;
  private final List<StripeInformation> stripes =
    new ArrayList<StripeInformation>();
  private OrcProto.StripeFooter stripeFooter;
  private final long totalRowCount;
  private final CompressionCodec codec;
  private final int bufferSize;
  private final boolean[] included;
  private final long rowIndexStride;
  private long rowInStripe = 0;
  private int currentStripe = 0;
  private long rowBaseInStripe = 0;
  private long rowCountInStripe = 0;
  private final Map<StreamName, InStream> streams =
      new HashMap<StreamName, InStream>();
  private final TreeReader reader;
  private final OrcProto.RowIndex[] indexes;

  RecordReaderImpl(Iterable<StripeInformation> stripes,
                   FileSystem fileSystem,
                   Path path,
                   long offset, long length,
                   List<OrcProto.Type> types,
                   CompressionCodec codec,
                   int bufferSize,
                   boolean[] included,
                   long strideRate
                  ) throws IOException {
    this.file = fileSystem.open(path);
    this.codec = codec;
    this.bufferSize = bufferSize;
    this.included = included;
    long rows = 0;
    long skippedRows = 0;
    for(StripeInformation stripe: stripes) {
      long stripeStart = stripe.getOffset();
      if (offset > stripeStart) {
        skippedRows += stripe.getNumberOfRows();
      } else if (stripeStart < offset + length) {
        this.stripes.add(stripe);
        rows += stripe.getNumberOfRows();
      }
    }
    firstRow = skippedRows;
    totalRowCount = rows;
    reader = createTreeReader(path, 0, types, included);
    indexes = new OrcProto.RowIndex[types.size()];
    rowIndexStride = strideRate;
    if (this.stripes.size() > 0) {
      readStripe();
    }
  }

  private static final class PositionProviderImpl implements PositionProvider {
    private final OrcProto.RowIndexEntry entry;
    private int index = 0;

    PositionProviderImpl(OrcProto.RowIndexEntry entry) {
      this.entry = entry;
    }

    @Override
    public long getNext() {
      return entry.getPositions(index++);
    }
  }

  private abstract static class TreeReader {
    protected final Path path;
    protected final int columnId;
    private BitFieldReader present = null;
    protected boolean valuePresent = false;

    TreeReader(Path path, int columnId) {
      this.path = path;
      this.columnId = columnId;
    }

    void checkEncoding(OrcProto.ColumnEncoding encoding) throws IOException {
      if (encoding.getKind() != OrcProto.ColumnEncoding.Kind.DIRECT) {
        throw new IOException("Unknown encoding " + encoding + " in column " +
            columnId + " of " + path);
      }
    }

    void startStripe(Map<StreamName, InStream> streams,
                     List<OrcProto.ColumnEncoding> encoding
                    ) throws IOException {
      checkEncoding(encoding.get(columnId));
      InStream in = streams.get(new StreamName(columnId,
          OrcProto.Stream.Kind.PRESENT));
      if (in == null) {
        present = null;
        valuePresent = true;
      } else {
        present = new BitFieldReader(in, 1);
      }
    }

    /**
     * Seek to the given position.
     * @param index the indexes loaded from the file
     * @throws IOException
     */
    void seek(PositionProvider[] index) throws IOException {
      if (present != null) {
        present.seek(index[columnId]);
      }
    }

    protected long countNonNulls(long rows) throws IOException {
      if (present != null) {
        long result = 0;
        for(long c=0; c < rows; ++c) {
          if (present.next() == 1) {
            result += 1;
          }
        }
        return result;
      } else {
        return rows;
      }
    }

    abstract void skipRows(long rows) throws IOException;

    Object next(Object previous) throws IOException {
      if (present != null) {
        valuePresent = present.next() == 1;
      }
      return previous;
    }
    /**
     * Populates the isNull vector array in the previousVector object based on
     * the present stream values. This function is called from all the child
     * readers, and they all set the values based on isNull field value.
     * @param previousVector The columnVector object whose isNull value is populated
     * @param batchSize Size of the column vector
     * @return
     * @throws IOException
     */
    Object nextVector(Object previousVector, long batchSize) throws IOException {

      ColumnVector result = (ColumnVector) previousVector;
      if (present != null) {
        // Set noNulls and isNull vector of the ColumnVector based on
        // present stream
        result.noNulls = true;
        for (int i = 0; i < batchSize; i++) {
          result.isNull[i] = (present.next() != 1);
          if (result.noNulls && result.isNull[i]) {
            result.noNulls = false;
          }
        }
      } else {
        // There is not present stream, this means that all the values are
        // present.
        result.noNulls = true;
        for (int i = 0; i < batchSize; i++) {
          result.isNull[i] = false;
        }
      }
      return previousVector;
    }
  }

  private static class BooleanTreeReader extends TreeReader{
    private BitFieldReader reader = null;

    BooleanTreeReader(Path path, int columnId) {
      super(path, columnId);
    }

    @Override
    void startStripe(Map<StreamName, InStream> streams,
                     List<OrcProto.ColumnEncoding> encodings
                     ) throws IOException {
      super.startStripe(streams, encodings);
      reader = new BitFieldReader(streams.get(new StreamName(columnId,
          OrcProto.Stream.Kind.DATA)), 1);
    }

    @Override
    void seek(PositionProvider[] index) throws IOException {
      super.seek(index);
      reader.seek(index[columnId]);
    }

    @Override
    void skipRows(long items) throws IOException {
      reader.skip(countNonNulls(items));
    }

    @Override
    Object next(Object previous) throws IOException {
      super.next(previous);
      BooleanWritable result = null;
      if (valuePresent) {
        if (previous == null) {
          result = new BooleanWritable();
        } else {
          result = (BooleanWritable) previous;
        }
        result.set(reader.next() == 1);
      }
      return result;
    }

    @Override
    Object nextVector(Object previousVector, long batchSize) throws IOException {
      LongColumnVector result = null;
      if (previousVector == null) {
        result = new LongColumnVector();
      } else {
        result = (LongColumnVector) previousVector;
      }

      // Read present/isNull stream
      super.nextVector(result, batchSize);

      // Read value entries based on isNull entries
      reader.nextVector(result, batchSize);
      return result;
    }
  }

  private static class ByteTreeReader extends TreeReader{
    private RunLengthByteReader reader = null;

    ByteTreeReader(Path path, int columnId) {
      super(path, columnId);
    }

    @Override
    void startStripe(Map<StreamName, InStream> streams,
                     List<OrcProto.ColumnEncoding> encodings
                    ) throws IOException {
      super.startStripe(streams, encodings);
      reader = new RunLengthByteReader(streams.get(new StreamName(columnId,
          OrcProto.Stream.Kind.DATA)));
    }

    @Override
    void seek(PositionProvider[] index) throws IOException {
      super.seek(index);
      reader.seek(index[columnId]);
    }

    @Override
    Object next(Object previous) throws IOException {
      super.next(previous);
      ByteWritable result = null;
      if (valuePresent) {
        if (previous == null) {
          result = new ByteWritable();
        } else {
          result = (ByteWritable) previous;
        }
        result.set(reader.next());
      }
      return result;
    }

    @Override
    Object nextVector(Object previousVector, long batchSize) throws IOException {
      LongColumnVector result = null;
      if (previousVector == null) {
        result = new LongColumnVector();
      } else {
        result = (LongColumnVector) previousVector;
      }

      // Read present/isNull stream
      super.nextVector(result, batchSize);

      // Read value entries based on isNull entries
      reader.nextVector(result, batchSize);
      return result;
    }

    @Override
    void skipRows(long items) throws IOException {
      reader.skip(countNonNulls(items));
    }
  }

  private static class ShortTreeReader extends TreeReader{
    private RunLengthIntegerReader reader = null;

    ShortTreeReader(Path path, int columnId) {
      super(path, columnId);
    }

    @Override
    void startStripe(Map<StreamName, InStream> streams,
                     List<OrcProto.ColumnEncoding> encodings
                    ) throws IOException {
      super.startStripe(streams, encodings);
      StreamName name = new StreamName(columnId,
          OrcProto.Stream.Kind.DATA);
      reader = new RunLengthIntegerReader(streams.get(name), true);
    }

    @Override
    void seek(PositionProvider[] index) throws IOException {
      super.seek(index);
      reader.seek(index[columnId]);
    }

    @Override
    Object next(Object previous) throws IOException {
      super.next(previous);
      ShortWritable result = null;
      if (valuePresent) {
        if (previous == null) {
          result = new ShortWritable();
        } else {
          result = (ShortWritable) previous;
        }
        result.set((short) reader.next());
      }
      return result;
    }

    @Override
    Object nextVector(Object previousVector, long batchSize) throws IOException {
      LongColumnVector result = null;
      if (previousVector == null) {
        result = new LongColumnVector();
      } else {
        result = (LongColumnVector) previousVector;
      }

      // Read present/isNull stream
      super.nextVector(result, batchSize);

      // Read value entries based on isNull entries
      reader.nextVector(result, batchSize);
      return result;
    }

    @Override
    void skipRows(long items) throws IOException {
      reader.skip(countNonNulls(items));
    }
  }

  private static class IntTreeReader extends TreeReader{
    private RunLengthIntegerReader reader = null;

    IntTreeReader(Path path, int columnId) {
      super(path, columnId);
    }

    @Override
    void startStripe(Map<StreamName, InStream> streams,
                     List<OrcProto.ColumnEncoding> encodings
                    ) throws IOException {
      super.startStripe(streams, encodings);
      StreamName name = new StreamName(columnId,
          OrcProto.Stream.Kind.DATA);
      reader = new RunLengthIntegerReader(streams.get(name), true);
    }

    @Override
    void seek(PositionProvider[] index) throws IOException {
      super.seek(index);
      reader.seek(index[columnId]);
    }

    @Override
    Object next(Object previous) throws IOException {
      super.next(previous);
      IntWritable result = null;
      if (valuePresent) {
        if (previous == null) {
          result = new IntWritable();
        } else {
          result = (IntWritable) previous;
        }
        result.set((int) reader.next());
      }
      return result;
    }

    @Override
    Object nextVector(Object previousVector, long batchSize) throws IOException {
      LongColumnVector result = null;
      if (previousVector == null) {
        result = new LongColumnVector();
      } else {
        result = (LongColumnVector) previousVector;
      }

      // Read present/isNull stream
      super.nextVector(result, batchSize);

      // Read value entries based on isNull entries
      reader.nextVector(result, batchSize);
      return result;
    }

    @Override
    void skipRows(long items) throws IOException {
      reader.skip(countNonNulls(items));
    }
  }

  private static class LongTreeReader extends TreeReader{
    private RunLengthIntegerReader reader = null;

    LongTreeReader(Path path, int columnId) {
      super(path, columnId);
    }

    @Override
    void startStripe(Map<StreamName, InStream> streams,
                     List<OrcProto.ColumnEncoding> encodings
                    ) throws IOException {
      super.startStripe(streams, encodings);
      StreamName name = new StreamName(columnId,
          OrcProto.Stream.Kind.DATA);
      reader = new RunLengthIntegerReader(streams.get(name), true);
    }

    @Override
    void seek(PositionProvider[] index) throws IOException {
      super.seek(index);
      reader.seek(index[columnId]);
    }

    @Override
    Object next(Object previous) throws IOException {
      super.next(previous);
      LongWritable result = null;
      if (valuePresent) {
        if (previous == null) {
          result = new LongWritable();
        } else {
          result = (LongWritable) previous;
        }
        result.set(reader.next());
      }
      return result;
    }

    @Override
    Object nextVector(Object previousVector, long batchSize) throws IOException {
      LongColumnVector result = null;
      if (previousVector == null) {
        result = new LongColumnVector();
      } else {
        result = (LongColumnVector) previousVector;
      }

      // Read present/isNull stream
      super.nextVector(result, batchSize);

      // Read value entries based on isNull entries
      reader.nextVector(result, batchSize);
      return result;
    }

    @Override
    void skipRows(long items) throws IOException {
      reader.skip(countNonNulls(items));
    }
  }

  private static class FloatTreeReader extends TreeReader{
    private InStream stream;

    FloatTreeReader(Path path, int columnId) {
      super(path, columnId);
    }

    @Override
    void startStripe(Map<StreamName, InStream> streams,
                     List<OrcProto.ColumnEncoding> encodings
                    ) throws IOException {
      super.startStripe(streams, encodings);
      StreamName name = new StreamName(columnId,
          OrcProto.Stream.Kind.DATA);
      stream = streams.get(name);
    }

    @Override
    void seek(PositionProvider[] index) throws IOException {
      super.seek(index);
      stream.seek(index[columnId]);
    }

    @Override
    Object next(Object previous) throws IOException {
      super.next(previous);
      FloatWritable result = null;
      if (valuePresent) {
        if (previous == null) {
          result = new FloatWritable();
        } else {
          result = (FloatWritable) previous;
        }
        result.set(SerializationUtils.readFloat(stream));
      }
      return result;
    }

    @Override
    Object nextVector(Object previousVector, long batchSize) throws IOException {
      DoubleColumnVector result = null;
      if (previousVector == null) {
        result = new DoubleColumnVector();
      } else {
        result = (DoubleColumnVector) previousVector;
      }

      // Read present/isNull stream
      super.nextVector(result, batchSize);

      // Read value entries based on isNull entries
      for (int i = 0; i < batchSize; i++) {
        if (!result.isNull[i]) {
          result.vector[i] = SerializationUtils.readFloat(stream);
        } else {

          // If the value is not present then set NaN
          result.vector[i] = Double.NaN;
        }
      }

      // Set isRepeating flag
      result.isRepeating = true;
      for (int i = 0; (i < batchSize - 1 && result.isRepeating); i++) {
        if (result.vector[i] != result.vector[i + 1]) {
          result.isRepeating = false;
        }
      }
      return result;
    }

    @Override
    void skipRows(long items) throws IOException {
      items = countNonNulls(items);
      for(int i=0; i < items; ++i) {
        SerializationUtils.readFloat(stream);
      }
    }
  }

  private static class DoubleTreeReader extends TreeReader{
    private InStream stream;

    DoubleTreeReader(Path path, int columnId) {
      super(path, columnId);
    }

    @Override
    void startStripe(Map<StreamName, InStream> streams,
                     List<OrcProto.ColumnEncoding> encodings
                    ) throws IOException {
      super.startStripe(streams, encodings);
      StreamName name =
        new StreamName(columnId,
          OrcProto.Stream.Kind.DATA);
      stream = streams.get(name);
    }

    @Override
    void seek(PositionProvider[] index) throws IOException {
      super.seek(index);
      stream.seek(index[columnId]);
    }

    @Override
    Object next(Object previous) throws IOException {
      super.next(previous);
      DoubleWritable result = null;
      if (valuePresent) {
        if (previous == null) {
          result = new DoubleWritable();
        } else {
          result = (DoubleWritable) previous;
        }
        result.set(SerializationUtils.readDouble(stream));
      }
      return result;
    }

    @Override
    Object nextVector(Object previousVector, long batchSize) throws IOException {
      DoubleColumnVector result = null;
      if (previousVector == null) {
        result = new DoubleColumnVector();
      } else {
        result = (DoubleColumnVector) previousVector;
      }

      // Read present/isNull stream
      super.nextVector(result, batchSize);

      // Read value entries based on isNull entries
      for (int i = 0; i < batchSize; i++) {
        if (!result.isNull[i]) {
          result.vector[i] = SerializationUtils.readDouble(stream);
        } else {
          // If the value is not present then set NaN
          result.vector[i] = Double.NaN;
        }
      }

      // Set isRepeating flag
      result.isRepeating = true;
      for (int i = 0; (i < batchSize - 1 && result.isRepeating); i++) {
        if (result.vector[i] != result.vector[i + 1]) {
          result.isRepeating = false;
        }
      }
      return result;
    }

    @Override
    void skipRows(long items) throws IOException {
      items = countNonNulls(items);
      stream.skip(items * 8);
    }
  }

  private static class BinaryTreeReader extends TreeReader{
    private InStream stream;
    private RunLengthIntegerReader lengths;

    BinaryTreeReader(Path path, int columnId) {
      super(path, columnId);
    }

    @Override
    void startStripe(Map<StreamName, InStream> streams,
                     List<OrcProto.ColumnEncoding> encodings
                    ) throws IOException {
      super.startStripe(streams, encodings);
      StreamName name = new StreamName(columnId,
          OrcProto.Stream.Kind.DATA);
      stream = streams.get(name);
      lengths = new RunLengthIntegerReader(streams.get(new
          StreamName(columnId, OrcProto.Stream.Kind.LENGTH)),
          false);
    }

    @Override
    void seek(PositionProvider[] index) throws IOException {
      super.seek(index);
      stream.seek(index[columnId]);
      lengths.seek(index[columnId]);
    }

    @Override
    Object next(Object previous) throws IOException {
      super.next(previous);
      BytesWritable result = null;
      if (valuePresent) {
        if (previous == null) {
          result = new BytesWritable();
        } else {
          result = (BytesWritable) previous;
        }
        int len = (int) lengths.next();
        result.setSize(len);
        int offset = 0;
        while (len > 0) {
          int written = stream.read(result.getBytes(), offset, len);
          if (written < 0) {
            throw new EOFException("Can't finish byte read from " + stream);
          }
          len -= written;
          offset += written;
        }
      }
      return result;
    }

    @Override
    Object nextVector(Object previousVector, long batchSize) throws IOException {
      throw new UnsupportedOperationException(
          "NextBatch is not supported operation for Binary type");
    }

    @Override
    void skipRows(long items) throws IOException {
      items = countNonNulls(items);
      long lengthToSkip = 0;
      for(int i=0; i < items; ++i) {
        lengthToSkip += lengths.next();
      }
      stream.skip(lengthToSkip);
    }
  }

  private static class TimestampTreeReader extends TreeReader{
    private RunLengthIntegerReader data;
    private RunLengthIntegerReader nanos;
    private final LongColumnVector nanoVector = new LongColumnVector();

    TimestampTreeReader(Path path, int columnId) {
      super(path, columnId);
    }

    @Override
    void startStripe(Map<StreamName, InStream> streams,
                     List<OrcProto.ColumnEncoding> encodings
                    ) throws IOException {
      super.startStripe(streams, encodings);
      data = new RunLengthIntegerReader(streams.get(new StreamName(columnId,
          OrcProto.Stream.Kind.DATA)), true);
      nanos = new RunLengthIntegerReader(streams.get(new StreamName(columnId,
          OrcProto.Stream.Kind.SECONDARY)), false);
    }

    @Override
    void seek(PositionProvider[] index) throws IOException {
      super.seek(index);
      data.seek(index[columnId]);
      nanos.seek(index[columnId]);
    }

    @Override
    Object next(Object previous) throws IOException {
      super.next(previous);
      Timestamp result = null;
      if (valuePresent) {
        if (previous == null) {
          result = new Timestamp(0);
        } else {
          result = (Timestamp) previous;
        }
        long millis = (data.next() + WriterImpl.BASE_TIMESTAMP) *
            WriterImpl.MILLIS_PER_SECOND;
        int newNanos = parseNanos(nanos.next());
        // fix the rounding when we divided by 1000.
        if (millis >= 0) {
          millis += newNanos / 1000000;
        } else {
          millis -= newNanos / 1000000;
        }
        result.setTime(millis);
        result.setNanos(newNanos);
      }
      return result;
    }

    @Override
    Object nextVector(Object previousVector, long batchSize) throws IOException {
      LongColumnVector result = null;
      if (previousVector == null) {
        result = new LongColumnVector();
      } else {
        result = (LongColumnVector) previousVector;
      }

      // Read present/isNull stream
      super.nextVector(result, batchSize);

      data.nextVector(result, batchSize);
      nanoVector.isNull = result.isNull;
      nanos.nextVector(nanoVector, batchSize);

      if(result.isRepeating && nanoVector.isRepeating) {
        batchSize = 1;
      }

      // Non repeating values preset in the vector. Iterate thru the vector and populate the time
      for (int i = 0; i < batchSize; i++) {
        if (!result.isNull[i]) {
          long ms = (result.vector[result.isRepeating ? 0 : i] + WriterImpl.BASE_TIMESTAMP)
              * WriterImpl.MILLIS_PER_SECOND;
          long ns = parseNanos(nanoVector.vector[nanoVector.isRepeating ? 0 : i]);
          // the rounding error exists because java always rounds up when dividing integers
          // -42001/1000 = -42; and -42001 % 1000 = -1 (+ 1000)
          // to get the correct value we need
          // (-42 - 1)*1000 + 999 = -42001
          // (42)*1000 + 1 = 42001
          if(ms < 0 && ns != 0) {
            ms -= 1000;
          }
          // Convert millis into nanos and add the nano vector value to it
          result.vector[i] = (ms * 1000000) + ns;
        }
      }

      if(!(result.isRepeating && nanoVector.isRepeating)) {
        // both have to repeat for the result to be repeating
        result.isRepeating = false;
      }

      return result;
    }

    private static int parseNanos(long serialized) {
      int zeros = 7 & (int) serialized;
      int result = (int) serialized >>> 3;
      if (zeros != 0) {
        for(int i =0; i <= zeros; ++i) {
          result *= 10;
        }
      }
      return result;
    }

    @Override
    void skipRows(long items) throws IOException {
      items = countNonNulls(items);
      data.skip(items);
      nanos.skip(items);
    }
  }

  private static class DecimalTreeReader extends TreeReader{
    private InStream valueStream;
    private RunLengthIntegerReader scaleStream;

    DecimalTreeReader(Path path, int columnId) {
      super(path, columnId);
    }

    @Override
    void startStripe(Map<StreamName, InStream> streams,
                     List<OrcProto.ColumnEncoding> encodings
    ) throws IOException {
      super.startStripe(streams, encodings);
      valueStream = streams.get(new StreamName(columnId,
          OrcProto.Stream.Kind.DATA));
      scaleStream = new RunLengthIntegerReader(streams.get(
          new StreamName(columnId, OrcProto.Stream.Kind.SECONDARY)), true);
    }

    @Override
    void seek(PositionProvider[] index) throws IOException {
      super.seek(index);
      valueStream.seek(index[columnId]);
      scaleStream.seek(index[columnId]);
    }

    @Override
    Object next(Object previous) throws IOException {
      super.next(previous);
      if (valuePresent) {
        return new HiveDecimal(SerializationUtils.readBigInteger(valueStream),
            (int) scaleStream.next());
      }
      return null;
    }

    @Override
    Object nextVector(Object previousVector, long batchSize) throws IOException {
      throw new UnsupportedOperationException(
          "NextVector is not supported operation for Decimal type");
    }

    @Override
    void skipRows(long items) throws IOException {
      items = countNonNulls(items);
      for(int i=0; i < items; i++) {
        SerializationUtils.readBigInteger(valueStream);
      }
      scaleStream.skip(items);
    }
  }

  private static class StringTreeReader extends TreeReader {
    private DynamicByteArray dictionaryBuffer = null;
    private int dictionarySize;
    private int[] dictionaryOffsets;
    private RunLengthIntegerReader reader;

<<<<<<< HEAD
    private byte[] dictionaryBufferInBytesCache = null;
    private final LongColumnVector scratchlcv;

    StringTreeReader(int columnId) {
      super(columnId);
      scratchlcv = new LongColumnVector();
=======
    StringTreeReader(Path path, int columnId) {
      super(path, columnId);
    }

    void checkEncoding(OrcProto.ColumnEncoding encoding) throws IOException {
      if (encoding.getKind() != OrcProto.ColumnEncoding.Kind.DICTIONARY) {
        throw new IOException("Unknown encoding " + encoding + " in column " +
            columnId + " of " + path);
      }
>>>>>>> 9de23a5f
    }

    @Override
    void startStripe(Map<StreamName, InStream> streams,
                     List<OrcProto.ColumnEncoding> encodings
                    ) throws IOException {
      super.startStripe(streams, encodings);

      // read the dictionary blob
      dictionarySize = encodings.get(columnId).getDictionarySize();
      StreamName name = new StreamName(columnId,
          OrcProto.Stream.Kind.DICTIONARY_DATA);
      InStream in = streams.get(name);
      if (in.available() > 0) {
        dictionaryBuffer = new DynamicByteArray(64, in.available());
        dictionaryBuffer.readAll(in);
        // Since its start of strip invalidate the cache.
        dictionaryBufferInBytesCache = null;
      } else {
        dictionaryBuffer = null;
      }
      in.close();

      // read the lengths
      name = new StreamName(columnId, OrcProto.Stream.Kind.LENGTH);
      in = streams.get(name);
      RunLengthIntegerReader lenReader = new RunLengthIntegerReader(in, false);
      int offset = 0;
      if (dictionaryOffsets == null ||
          dictionaryOffsets.length < dictionarySize + 1) {
        dictionaryOffsets = new int[dictionarySize + 1];
      }
      for(int i=0; i < dictionarySize; ++i) {
        dictionaryOffsets[i] = offset;
        offset += (int) lenReader.next();
      }
      dictionaryOffsets[dictionarySize] = offset;
      in.close();

      // set up the row reader
      name = new StreamName(columnId, OrcProto.Stream.Kind.DATA);
      reader = new RunLengthIntegerReader(streams.get(name), false);
    }

    @Override
    void seek(PositionProvider[] index) throws IOException {
      super.seek(index);
      reader.seek(index[columnId]);
    }

    @Override
    Object next(Object previous) throws IOException {
      super.next(previous);
      Text result = null;
      if (valuePresent) {
        int entry = (int) reader.next();
        if (previous == null) {
          result = new Text();
        } else {
          result = (Text) previous;
        }
        int offset = dictionaryOffsets[entry];
        int length = getDictionaryEntryLength(entry, offset);
        // If the column is just empty strings, the size will be zero,
        // so the buffer will be null, in that case just return result
        // as it will default to empty
        if (dictionaryBuffer != null) {
          dictionaryBuffer.setText(result, offset, length);
        } else {
          result.clear();
        }
      }
      return result;
    }

    @Override
    Object nextVector(Object previousVector, long batchSize) throws IOException {
      BytesColumnVector result = null;
      int offset = 0, length = 0;
      if (previousVector == null) {
        result = new BytesColumnVector();
      } else {
        result = (BytesColumnVector) previousVector;
      }

      // Read present/isNull stream
      super.nextVector(result, batchSize);

      if (dictionaryBuffer != null) {

        // Load dictionaryBuffer into cache.
        if (dictionaryBufferInBytesCache == null) {
          dictionaryBufferInBytesCache = dictionaryBuffer.get();
        }

        // Read string offsets
        scratchlcv.isNull = result.isNull;
        reader.nextVector(scratchlcv, batchSize);
        if (!scratchlcv.isRepeating) {

          // The vector has non-repeating strings. Iterate thru the batch
          // and set strings one by one
          for (int i = 0; i < batchSize; i++) {
            if (!scratchlcv.isNull[i]) {
              offset = dictionaryOffsets[(int) scratchlcv.vector[i]];
              length = getDictionaryEntryLength((int) scratchlcv.vector[i], offset);
              result.setRef(i, dictionaryBufferInBytesCache, offset, length);
            } else {
              // If the value is null then set offset and length to zero (null string)
              result.setRef(i, dictionaryBufferInBytesCache, 0, 0);
            }
          }
        } else {
          // If the value is repeating then just set the first value in the
          // vector and set the isRepeating flag to true. No need to iterate thru and
          // set all the elements to the same value
          offset = dictionaryOffsets[(int) scratchlcv.vector[0]];
          length = getDictionaryEntryLength((int) scratchlcv.vector[0], offset);
          result.setRef(0, dictionaryBufferInBytesCache, offset, length);
        }
        result.isRepeating = scratchlcv.isRepeating;
      } else {
        // Entire stripe contains null strings.
        result.isRepeating = true;
        result.noNulls = false;
        result.isNull[0] = true;
        result.setRef(0, "".getBytes(), 0, 0);
      }
      return result;
    }

    int getDictionaryEntryLength(int entry, int offset) {
      int length = 0;
      // if it isn't the last entry, subtract the offsets otherwise use
      // the buffer length.
      if (entry < dictionaryOffsets.length - 1) {
        length = dictionaryOffsets[entry + 1] - offset;
      } else {
        length = dictionaryBuffer.size() - offset;
      }
      return length;
    }

    @Override
    void skipRows(long items) throws IOException {
      reader.skip(countNonNulls(items));
    }
  }

  private static class StructTreeReader extends TreeReader {
    private final TreeReader[] fields;
    private final String[] fieldNames;

    StructTreeReader(Path path, int columnId,
                     List<OrcProto.Type> types,
                     boolean[] included) throws IOException {
      super(path, columnId);
      OrcProto.Type type = types.get(columnId);
      int fieldCount = type.getFieldNamesCount();
      this.fields = new TreeReader[fieldCount];
      this.fieldNames = new String[fieldCount];
      for(int i=0; i < fieldCount; ++i) {
        int subtype = type.getSubtypes(i);
        if (included == null || included[subtype]) {
          this.fields[i] = createTreeReader(path, subtype, types, included);
        }
        this.fieldNames[i] = type.getFieldNames(i);
      }
    }

    @Override
    void seek(PositionProvider[] index) throws IOException {
      super.seek(index);
      for(TreeReader kid: fields) {
        kid.seek(index);
      }
    }

    @Override
    Object next(Object previous) throws IOException {
      super.next(previous);
      OrcStruct result = null;
      if (valuePresent) {
        if (previous == null) {
          result = new OrcStruct(fields.length);
        } else {
          result = (OrcStruct) previous;

          // If the input format was initialized with a file with a
          // different number of fields, the number of fields needs to
          // be updated to the correct number
          if (result.getNumFields() != fields.length) {
            result.setNumFields(fields.length);
          }
        }
        for(int i=0; i < fields.length; ++i) {
          if (fields[i] != null) {
            result.setFieldValue(i, fields[i].next(result.getFieldValue(i)));
          }
        }
      }
      return result;
    }

    @Override
    Object nextVector(Object previousVector, long batchSize) throws IOException {
      ColumnVector[] result = null;
      if (previousVector == null) {
        result = new ColumnVector[fields.length];
      } else {
        result = (ColumnVector[]) previousVector;
      }

      // Read all the members of struct as column vectors
      for (int i = 0; i < fields.length; i++) {
        if (fields[i] != null) {
          if (result[i] == null) {
            result[i] = (ColumnVector) fields[i].nextVector(null, batchSize);
          } else {
            fields[i].nextVector(result[i], batchSize);
          }
        }
      }
      return result;
    }

    @Override
    void startStripe(Map<StreamName, InStream> streams,
                     List<OrcProto.ColumnEncoding> encodings
                    ) throws IOException {
      super.startStripe(streams, encodings);
      for(TreeReader field: fields) {
        if (field != null) {
          field.startStripe(streams, encodings);
        }
      }
    }

    @Override
    void skipRows(long items) throws IOException {
      items = countNonNulls(items);
      for(TreeReader field: fields) {
        field.skipRows(items);
      }
    }
  }

  private static class UnionTreeReader extends TreeReader {
    private final TreeReader[] fields;
    private RunLengthByteReader tags;

    UnionTreeReader(Path path, int columnId,
                    List<OrcProto.Type> types,
                    boolean[] included) throws IOException {
      super(path, columnId);
      OrcProto.Type type = types.get(columnId);
      int fieldCount = type.getSubtypesCount();
      this.fields = new TreeReader[fieldCount];
      for(int i=0; i < fieldCount; ++i) {
        int subtype = type.getSubtypes(i);
        if (included == null || included[subtype]) {
          this.fields[i] = createTreeReader(path, subtype, types, included);
        }
      }
    }

    @Override
    void seek(PositionProvider[] index) throws IOException {
      super.seek(index);
      tags.seek(index[columnId]);
      for(TreeReader kid: fields) {
        kid.seek(index);
      }
    }

    @Override
    Object next(Object previous) throws IOException {
      super.next(previous);
      OrcUnion result = null;
      if (valuePresent) {
        if (previous == null) {
          result = new OrcUnion();
        } else {
          result = (OrcUnion) previous;
        }
        byte tag = tags.next();
        Object previousVal = result.getObject();
        result.set(tag, fields[tag].next(tag == result.getTag() ?
            previousVal : null));
      }
      return result;
    }

    @Override
    Object nextVector(Object previousVector, long batchSize) throws IOException {
      throw new UnsupportedOperationException(
          "NextVector is not supported operation for Union type");
    }

    @Override
    void startStripe(Map<StreamName, InStream> streams,
                     List<OrcProto.ColumnEncoding> encodings
                     ) throws IOException {
      super.startStripe(streams, encodings);
      tags = new RunLengthByteReader(streams.get(new StreamName(columnId,
          OrcProto.Stream.Kind.DATA)));
      for(TreeReader field: fields) {
        if (field != null) {
          field.startStripe(streams, encodings);
        }
      }
    }

    @Override
    void skipRows(long items) throws IOException {
      items = countNonNulls(items);
      long[] counts = new long[fields.length];
      for(int i=0; i < items; ++i) {
        counts[tags.next()] += 1;
      }
      for(int i=0; i < counts.length; ++i) {
        fields[i].skipRows(counts[i]);
      }
    }
  }

  private static class ListTreeReader extends TreeReader {
    private final TreeReader elementReader;
    private RunLengthIntegerReader lengths;

    ListTreeReader(Path path, int columnId,
                   List<OrcProto.Type> types,
                   boolean[] included) throws IOException {
      super(path, columnId);
      OrcProto.Type type = types.get(columnId);
      elementReader = createTreeReader(path, type.getSubtypes(0), types,
          included);
    }

    @Override
    void seek(PositionProvider[] index) throws IOException {
      super.seek(index);
      lengths.seek(index[columnId]);
      elementReader.seek(index);
    }

    @Override
    @SuppressWarnings("unchecked")
    Object next(Object previous) throws IOException {
      super.next(previous);
      List<Object> result = null;
      if (valuePresent) {
        if (previous == null) {
          result = new ArrayList<Object>();
        } else {
          result = (ArrayList<Object>) previous;
        }
        int prevLength = result.size();
        int length = (int) lengths.next();
        // extend the list to the new length
        for(int i=prevLength; i < length; ++i) {
          result.add(null);
        }
        // read the new elements into the array
        for(int i=0; i< length; i++) {
          result.set(i, elementReader.next(i < prevLength ?
              result.get(i) : null));
        }
        // remove any extra elements
        for(int i=prevLength - 1; i >= length; --i) {
          result.remove(i);
        }
      }
      return result;
    }

    @Override
    Object nextVector(Object previous, long batchSize) throws IOException {
      throw new UnsupportedOperationException(
          "NextVector is not supported operation for List type");
    }

    @Override
    void startStripe(Map<StreamName, InStream> streams,
                     List<OrcProto.ColumnEncoding> encodings
                    ) throws IOException {
      super.startStripe(streams, encodings);
      lengths = new RunLengthIntegerReader(streams.get(new StreamName(columnId,
          OrcProto.Stream.Kind.LENGTH)), false);
      if (elementReader != null) {
        elementReader.startStripe(streams, encodings);
      }
    }

    @Override
    void skipRows(long items) throws IOException {
      items = countNonNulls(items);
      long childSkip = 0;
      for(long i=0; i < items; ++i) {
        childSkip += lengths.next();
      }
      elementReader.skipRows(childSkip);
    }
  }

  private static class MapTreeReader extends TreeReader {
    private final TreeReader keyReader;
    private final TreeReader valueReader;
    private RunLengthIntegerReader lengths;

    MapTreeReader(Path path,
                  int columnId,
                  List<OrcProto.Type> types,
                  boolean[] included) throws IOException {
      super(path, columnId);
      OrcProto.Type type = types.get(columnId);
      int keyColumn = type.getSubtypes(0);
      int valueColumn = type.getSubtypes(1);
      if (included == null || included[keyColumn]) {
        keyReader = createTreeReader(path, keyColumn, types, included);
      } else {
        keyReader = null;
      }
      if (included == null || included[valueColumn]) {
        valueReader = createTreeReader(path, valueColumn, types, included);
      } else {
        valueReader = null;
      }
    }

    @Override
    void seek(PositionProvider[] index) throws IOException {
      super.seek(index);
      lengths.seek(index[columnId]);
      keyReader.seek(index);
      valueReader.seek(index);
    }

    @Override
    @SuppressWarnings("unchecked")
    Object next(Object previous) throws IOException {
      super.next(previous);
      Map<Object, Object> result = null;
      if (valuePresent) {
        if (previous == null) {
          result = new HashMap<Object, Object>();
        } else {
          result = (HashMap<Object, Object>) previous;
        }
        // for now just clear and create new objects
        result.clear();
        int length = (int) lengths.next();
        // read the new elements into the array
        for(int i=0; i< length; i++) {
          result.put(keyReader.next(null), valueReader.next(null));
        }
      }
      return result;
    }

    @Override
    Object nextVector(Object previous, long batchSize) throws IOException {
      throw new UnsupportedOperationException(
          "NextVector is not supported operation for Map type");
    }

    @Override
    void startStripe(Map<StreamName, InStream> streams,
                     List<OrcProto.ColumnEncoding> encodings
                    ) throws IOException {
      super.startStripe(streams, encodings);
      lengths = new RunLengthIntegerReader(streams.get(new StreamName(columnId,
          OrcProto.Stream.Kind.LENGTH)), false);
      if (keyReader != null) {
        keyReader.startStripe(streams, encodings);
      }
      if (valueReader != null) {
        valueReader.startStripe(streams, encodings);
      }
    }

    @Override
    void skipRows(long items) throws IOException {
      items = countNonNulls(items);
      long childSkip = 0;
      for(long i=0; i < items; ++i) {
        childSkip += lengths.next();
      }
      keyReader.skipRows(childSkip);
      valueReader.skipRows(childSkip);
    }
  }

  private static TreeReader createTreeReader(Path path,
                                             int columnId,
                                             List<OrcProto.Type> types,
                                             boolean[] included
                                            ) throws IOException {
    OrcProto.Type type = types.get(columnId);
    switch (type.getKind()) {
      case BOOLEAN:
        return new BooleanTreeReader(path, columnId);
      case BYTE:
        return new ByteTreeReader(path, columnId);
      case DOUBLE:
        return new DoubleTreeReader(path, columnId);
      case FLOAT:
        return new FloatTreeReader(path, columnId);
      case SHORT:
        return new ShortTreeReader(path, columnId);
      case INT:
        return new IntTreeReader(path, columnId);
      case LONG:
        return new LongTreeReader(path, columnId);
      case STRING:
        return new StringTreeReader(path, columnId);
      case BINARY:
        return new BinaryTreeReader(path, columnId);
      case TIMESTAMP:
        return new TimestampTreeReader(path, columnId);
      case DECIMAL:
        return new DecimalTreeReader(path, columnId);
      case STRUCT:
        return new StructTreeReader(path, columnId, types, included);
      case LIST:
        return new ListTreeReader(path, columnId, types, included);
      case MAP:
        return new MapTreeReader(path, columnId, types, included);
      case UNION:
        return new UnionTreeReader(path, columnId, types, included);
      default:
        throw new IllegalArgumentException("Unsupported type " +
          type.getKind());
    }
  }

  OrcProto.StripeFooter readStripeFooter(StripeInformation stripe
                                         ) throws IOException {
    long offset = stripe.getOffset() + stripe.getIndexLength() +
        stripe.getDataLength();
    int tailLength = (int) stripe.getFooterLength();

    // read the footer
    ByteBuffer tailBuf = ByteBuffer.allocate(tailLength);
    file.seek(offset);
    file.readFully(tailBuf.array(), tailBuf.arrayOffset(), tailLength);
    return OrcProto.StripeFooter.parseFrom(InStream.create("footer", tailBuf,
      codec, bufferSize));
  }

  private void readStripe() throws IOException {
    StripeInformation stripe = stripes.get(currentStripe);
    stripeFooter = readStripeFooter(stripe);
    long offset = stripe.getOffset();
    streams.clear();

    // if we aren't projecting columns, just read the whole stripe
    if (included == null) {
      byte[] buffer =
        new byte[(int) (stripe.getDataLength())];
      file.seek(offset + stripe.getIndexLength());
      file.readFully(buffer, 0, buffer.length);
      int sectionOffset = 0;
      for(OrcProto.Stream section: stripeFooter.getStreamsList()) {
        if (StreamName.getArea(section.getKind()) == StreamName.Area.DATA) {
          int sectionLength = (int) section.getLength();
          ByteBuffer sectionBuffer = ByteBuffer.wrap(buffer, sectionOffset,
              sectionLength);
          StreamName name = new StreamName(section.getColumn(),
              section.getKind());
          streams.put(name,
              InStream.create(name.toString(), sectionBuffer, codec,
                  bufferSize));
          sectionOffset += sectionLength;
        }
      }
    } else {
      List<OrcProto.Stream> streamList = stripeFooter.getStreamsList();
      // the index of the current section
      int currentSection = 0;
      while (currentSection < streamList.size() &&
          StreamName.getArea(streamList.get(currentSection).getKind()) !=
              StreamName.Area.DATA) {
        currentSection += 1;
      }
      // byte position of the current section relative to the stripe start
      long sectionOffset = stripe.getIndexLength();
      while (currentSection < streamList.size()) {
        int bytes = 0;

        // find the first section that shouldn't be read
        int excluded=currentSection;
        while (excluded < streamList.size() &&
               included[streamList.get(excluded).getColumn()]) {
          bytes += streamList.get(excluded).getLength();
          excluded += 1;
        }

        // actually read the bytes as a big chunk
        if (bytes != 0) {
          byte[] buffer = new byte[bytes];
          file.seek(offset + sectionOffset);
          file.readFully(buffer, 0, bytes);
          sectionOffset += bytes;

          // create the streams for the sections we just read
          bytes = 0;
          while (currentSection < excluded) {
            OrcProto.Stream section = streamList.get(currentSection);
            StreamName name =
              new StreamName(section.getColumn(), section.getKind());
            this.streams.put(name,
                InStream.create(name.toString(),
                    ByteBuffer.wrap(buffer, bytes,
                        (int) section.getLength()), codec, bufferSize));
            currentSection += 1;
            bytes += section.getLength();
          }
        }

        // skip forward until we get back to a section that we need
        while (currentSection < streamList.size() &&
               !included[streamList.get(currentSection).getColumn()]) {
          sectionOffset += streamList.get(currentSection).getLength();
          currentSection += 1;
        }
      }
    }
    reader.startStripe(streams, stripeFooter.getColumnsList());
    rowInStripe = 0;
    rowCountInStripe = stripe.getNumberOfRows();
    rowBaseInStripe = 0;
    for(int i=0; i < currentStripe; ++i) {
      rowBaseInStripe += stripes.get(i).getNumberOfRows();
    }
    for(int i=0; i < indexes.length; ++i) {
      indexes[i] = null;
    }
  }

  @Override
  public boolean hasNext() throws IOException {
    return rowInStripe < rowCountInStripe || currentStripe < stripes.size() - 1;
  }

  @Override
  public Object next(Object previous) throws IOException {
    if (rowInStripe >= rowCountInStripe) {
      currentStripe += 1;
      readStripe();
    }
    rowInStripe += 1;
    return reader.next(previous);
  }

  @Override
  public VectorizedRowBatch nextBatch(VectorizedRowBatch previous) throws IOException {
    VectorizedRowBatch result = null;
    if (rowInStripe >= rowCountInStripe) {
      currentStripe += 1;
      readStripe();
    }

    long batchSize = Math.min(VectorizedRowBatch.DEFAULT_SIZE, (rowCountInStripe - rowInStripe));
    rowInStripe += batchSize;
    if (previous == null) {
      ColumnVector[] cols = (ColumnVector[]) reader.nextVector(null, (int) batchSize);
      result = new VectorizedRowBatch(cols.length);
      result.cols = cols;
    } else {
      result = (VectorizedRowBatch) previous;
      result.selectedInUse = false;
      reader.nextVector(result.cols, (int) batchSize);
    }

    result.size = (int) batchSize;
    return result;
  }

  @Override
  public void close() throws IOException {
    file.close();
  }

  @Override
  public long getRowNumber() {
    return rowInStripe + rowBaseInStripe + firstRow;
  }

  /**
   * Return the fraction of rows that have been read from the selected.
   * section of the file
   * @return fraction between 0.0 and 1.0 of rows consumed
   */
  @Override
  public float getProgress() {
    return ((float) rowBaseInStripe + rowInStripe) / totalRowCount;
  }

  private int findStripe(long rowNumber) {
    if (rowNumber < 0) {
      throw new IllegalArgumentException("Seek to a negative row number " +
          rowNumber);
    } else if (rowNumber < firstRow) {
      throw new IllegalArgumentException("Seek before reader range " +
          rowNumber);
    }
    rowNumber -= firstRow;
    for(int i=0; i < stripes.size(); i++) {
      StripeInformation stripe = stripes.get(i);
      if (stripe.getNumberOfRows() > rowNumber) {
        return i;
      }
      rowNumber -= stripe.getNumberOfRows();
    }
    throw new IllegalArgumentException("Seek after the end of reader range");
  }

  private void readRowIndex() throws IOException {
    long offset = stripes.get(currentStripe).getOffset();
    for(OrcProto.Stream stream: stripeFooter.getStreamsList()) {
      if (stream.getKind() == OrcProto.Stream.Kind.ROW_INDEX) {
        int col = stream.getColumn();
        if ((included == null || included[col]) && indexes[col] == null) {
          byte[] buffer = new byte[(int) stream.getLength()];
          file.seek(offset);
          file.readFully(buffer);
          indexes[col] = OrcProto.RowIndex.parseFrom(InStream.create("index",
              ByteBuffer.wrap(buffer), codec, bufferSize));
        }
      }
      offset += stream.getLength();
    }
  }

  private void seekToRowEntry(int rowEntry) throws IOException {
    PositionProvider[] index = new PositionProvider[indexes.length];
    for(int i=0; i < indexes.length; ++i) {
      if (indexes[i] != null) {
        index[i]=
            new PositionProviderImpl(indexes[i].getEntry(rowEntry));
      }
    }
    reader.seek(index);
  }

  @Override
  public void seekToRow(long rowNumber) throws IOException {
    int rightStripe = findStripe(rowNumber);
    if (rightStripe != currentStripe) {
      currentStripe = rightStripe;
      readStripe();
    }
    readRowIndex();
    rowInStripe = rowNumber - rowBaseInStripe;
    if (rowIndexStride != 0) {
      long entry = rowInStripe / rowIndexStride;
      seekToRowEntry((int) entry);
      reader.skipRows(rowInStripe - entry * rowIndexStride);
    } else {
      reader.skipRows(rowInStripe);
    }
  }
}<|MERGE_RESOLUTION|>--- conflicted
+++ resolved
@@ -920,16 +920,12 @@
     private int[] dictionaryOffsets;
     private RunLengthIntegerReader reader;
 
-<<<<<<< HEAD
     private byte[] dictionaryBufferInBytesCache = null;
     private final LongColumnVector scratchlcv;
 
-    StringTreeReader(int columnId) {
-      super(columnId);
-      scratchlcv = new LongColumnVector();
-=======
     StringTreeReader(Path path, int columnId) {
       super(path, columnId);
+      scratchlcv = new LongColumnVector();
     }
 
     void checkEncoding(OrcProto.ColumnEncoding encoding) throws IOException {
@@ -937,7 +933,6 @@
         throw new IOException("Unknown encoding " + encoding + " in column " +
             columnId + " of " + path);
       }
->>>>>>> 9de23a5f
     }
 
     @Override
