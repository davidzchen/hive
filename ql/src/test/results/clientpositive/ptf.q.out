--- conflicted
+++ resolved
@@ -1,48 +1,3 @@
-<<<<<<< HEAD
-PREHOOK: query: DROP TABLE part
-PREHOOK: type: DROPTABLE
-POSTHOOK: query: DROP TABLE part
-POSTHOOK: type: DROPTABLE
-PREHOOK: query: -- data setup
-CREATE TABLE part( 
-    p_partkey INT,
-    p_name STRING,
-    p_mfgr STRING,
-    p_brand STRING,
-    p_type STRING,
-    p_size INT,
-    p_container STRING,
-    p_retailprice DOUBLE,
-    p_comment STRING
-)
-PREHOOK: type: CREATETABLE
-PREHOOK: Output: database:default
-PREHOOK: Output: default@part
-POSTHOOK: query: -- data setup
-CREATE TABLE part( 
-    p_partkey INT,
-    p_name STRING,
-    p_mfgr STRING,
-    p_brand STRING,
-    p_type STRING,
-    p_size INT,
-    p_container STRING,
-    p_retailprice DOUBLE,
-    p_comment STRING
-)
-POSTHOOK: type: CREATETABLE
-POSTHOOK: Output: database:default
-POSTHOOK: Output: default@part
-PREHOOK: query: LOAD DATA LOCAL INPATH '../../data/files/part_tiny.txt' overwrite into table part
-PREHOOK: type: LOAD
-#### A masked pattern was here ####
-PREHOOK: Output: default@part
-POSTHOOK: query: LOAD DATA LOCAL INPATH '../../data/files/part_tiny.txt' overwrite into table part
-POSTHOOK: type: LOAD
-#### A masked pattern was here ####
-POSTHOOK: Output: default@part
-=======
->>>>>>> 1f18d400
 PREHOOK: query: -- SORT_QUERY_RESULTS
 
 --1. test1
